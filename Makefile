--- conflicted
+++ resolved
@@ -18,12 +18,9 @@
 SCHEME ?= ""
 SMP ?= 1
 OSTD_TASK_STACK_SIZE_IN_PAGES ?= 64
-<<<<<<< HEAD
 FEATURES ?=
 NO_DEFAULT_FEATURES ?= 0
-=======
 COVERAGE ?= 0
->>>>>>> c21d3b1b
 # End of global build options.
 
 # GDB debugging and profiling options.
